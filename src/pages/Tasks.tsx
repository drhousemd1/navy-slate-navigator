import React, { useState, useEffect } from 'react';
import { useQuery, useQueryClient, useMutation } from '@tanstack/react-query';
import AppLayout from '../components/AppLayout';
import TaskCard from '../components/TaskCard';
import TaskEditor from '../components/TaskEditor';
import TasksHeader from '../components/task/TasksHeader';
import { RewardsProvider, useRewards } from '../contexts/RewardsContext';
import { TaskCarouselProvider, useTaskCarousel } from '../contexts/TaskCarouselContext';
import {
  fetchTasks,
  Task,
  saveTask,
  updateTaskCompletion,
  deleteTask,
  getLocalDateString,
  wasCompletedToday,
  getCurrentDayOfWeek // Ensure getCurrentDayOfWeek is imported
} from '../lib/taskUtils';
import { toast } from '@/hooks/use-toast';
import { supabase } from '@/integrations/supabase/client';

interface TasksContentProps {
  isEditorOpen: boolean;
  setIsEditorOpen: (isOpen: boolean) => void;
}

const TasksContent: React.FC<TasksContentProps> = ({ isEditorOpen, setIsEditorOpen }) => {
  const [currentTask, setCurrentTask] = useState<Task | null>(null);
  const queryClient = useQueryClient();
  const { refreshPointsFromDatabase } = useRewards();

  const { carouselTimer, globalCarouselIndex } = useTaskCarousel();

  // Fetch tasks using React Query
  const { data: tasks = [], isLoading, error, refetch } = useQuery({
    queryKey: ['tasks'],
    queryFn: fetchTasks,
    staleTime: 10000,
    refetchOnMount: true,
    refetchOnWindowFocus: true
  });

  // Effect for daily task reset checks
  useEffect(() => {
    const checkForReset = () => {
      const now = new Date();
      console.log('Checking for task reset. Current local time:', now.toLocaleTimeString());

      if (tasks.length > 0) {
        const tasksToReset = tasks.filter(task =>
          task.completed &&
          task.frequency === 'daily' &&
          !wasCompletedToday(task)
        );

        if (tasksToReset.length > 0) {
          console.log('Found tasks that need to be reset:', tasksToReset.length);
          // Invalidate tasks query to trigger refetch and reset completed status
          queryClient.invalidateQueries({ queryKey: ['tasks'] });
        }
      }
    };

    checkForReset(); // Initial check on mount

    // Schedule a check precisely at midnight
    const scheduleMidnightCheck = () => {
      const now = new Date();
      const tomorrow = new Date(now);
      tomorrow.setDate(tomorrow.getDate() + 1);
      tomorrow.setHours(0, 0, 0, 0);

      const timeUntilMidnight = tomorrow.getTime() - now.getTime();
      console.log('Time until midnight check:', timeUntilMidnight, 'ms');

      return setTimeout(() => {
        console.log('Midnight reached, checking tasks for reset');
        queryClient.invalidateQueries({ queryKey: ['tasks'] }); // Refetch tasks at midnight

        // Reschedule for the next midnight
        const newTimeout = scheduleMidnightCheck();
        return () => clearTimeout(newTimeout); // Cleanup function for timeout
      }, timeUntilMidnight);
    };

<<<<<<< HEAD
    // Mutation for toggling task completion status
    const toggleCompletionMutation = useMutation({
        mutationFn: ({ taskId, completed }: { taskId: string; completed: boolean }) =>
            updateTaskCompletion(taskId, completed),
        onMutate: async ({ taskId, completed }) => {
            // Cancel any outgoing tasks queries, so they don't overwrite the optimistic update
            await queryClient.cancelQueries({ queryKey: ['tasks'] });

            // Snapshot the previous value
            const previousTasks = queryClient.getQueryData<Task[]>(['tasks']);

             // Get the current day of the week
            const dayOfWeek = getCurrentDayOfWeek();

            // Optimistically update to the new value
            queryClient.setQueryData<Task[]>(['tasks'], (old) =>
                old?.map((task) => {
                    if (task.id === taskId) {
                        // Get the current usage data for the task
                        const currentUsage = task.usage_data ? [...task.usage_data] : Array(7).fill(0);

                         // Get max completions from the task object
                        const maxCompletions = task.frequency_count || 1;

                        // Update the usage data for the current day of the week
                        const optimisticUsage = [...currentUsage];
                        optimisticUsage[dayOfWeek] = completed ? Math.min(optimisticUsage[dayOfWeek] + 1, maxCompletions) : Math.max(optimisticUsage[dayOfWeek] - 1, 0);

                        return { ...task, completed: completed, usage_data: optimisticUsage };
                    }
                    return task;
                }) ?? []
            );
=======
    const timeoutId = scheduleMidnightCheck();

    // Cleanup timeout on component unmount
    return () => clearTimeout(timeoutId);
  }, [queryClient, tasks]); // Rerun effect if queryClient or tasks change

  // Effect to handle errors during task fetching
  useEffect(() => {
    if (error) {
      toast({
        title: 'Error',
        description: 'Failed to load tasks. Please try again.',
        variant: 'destructive',
      });
    }
  }, [error]); // Rerun effect if error changes

  // Handler to open editor for a new task
  const handleNewTask = () => {
    console.log("Creating new task");
    setCurrentTask(null); // No current task
    setIsEditorOpen(true);
  };

  // Handler to open editor for an existing task
  const handleEditTask = (task: Task) => {
    console.log("Editing task:", task);
    setCurrentTask(task);
    setIsEditorOpen(true);
  };

  // Handler to save a new or existing task
  const handleSaveTask = async (taskData: Task) => {
    try {
      console.log("Saving task:", taskData);
      const savedTask = await saveTask(taskData); // Call utility function to save

      if (savedTask) {
        // Invalidate tasks query to refetch the updated list
        queryClient.invalidateQueries({ queryKey: ['tasks'] });
        toast({
          title: 'Success',
          description: `Task ${currentTask ? 'updated' : 'created'} successfully!`,
        });
        setIsEditorOpen(false); // Close editor on success
      }
    } catch (err) {
      console.error('Error saving task:', err);
      toast({
        title: 'Error',
        description: 'Failed to save task. Please try again.',
        variant: 'destructive',
      });
    }
  };

  // Handler to delete a task
  const handleDeleteTask = async (taskId: string) => {
    try {
      console.log("Deleting task:", taskId);
      const success = await deleteTask(taskId); // Call utility function to delete

      if (success) {
        setCurrentTask(null);
        setIsEditorOpen(false);
        // Invalidate tasks query to refetch the list without the deleted task
        queryClient.invalidateQueries({ queryKey: ['tasks'] });
        toast({
          title: 'Success',
          description: 'Task deleted successfully!',
        });
      }
    } catch (err) {
      console.error('Error deleting task:', err);
      toast({
        title: 'Error',
        description: 'Failed to delete task. Please try again.',
        variant: 'destructive',
      });
    }
  };

  // Mutation for toggling task completion status
  const toggleCompletionMutation = useMutation({
    mutationFn: ({ taskId, completed }: { taskId: string; completed: boolean }) =>
      updateTaskCompletion(taskId, completed), // Calls the backend update function

    onSuccess: async (updatedTask) => {
      // Handle the case where the backend rejected the update (e.g., max completions reached)
      if (!updatedTask) {
        toast({
          title: 'Update Failed',
          description: 'Failed to update task completion. Max completions may be reached.', // More informative message
          variant: 'destructive',
        });
        // Optionally, refetch tasks to ensure UI consistency after rejection
         queryClient.invalidateQueries({ queryKey: ['tasks'] });
        return;
      }

      // Update the React Query cache with the confirmed data from the backend
      queryClient.setQueryData<Task[]>(['tasks'], (oldTasks) => {
        if (!oldTasks) return [];
        return oldTasks.map((task) =>
          task.id === updatedTask.id ? updatedTask : task
        );
      });

      // Invalidate related queries that depend on task completion data
      queryClient.invalidateQueries({ queryKey: ['task-completions'] });
      queryClient.invalidateQueries({ queryKey: ['weekly-metrics'] });
      queryClient.invalidateQueries({ queryKey: ['monthly-metrics'] });
      queryClient.invalidateQueries({ queryKey: ['weekly-metrics-summary'] });

      // Refresh user points if the task was marked as completed
      if (updatedTask.completed) { // Check the *returned* completed status
        await refreshPointsFromDatabase();
      }
    },
    onError: (err) => {
      // Handle network or unexpected backend errors
      console.error('Error toggling task completion:', err);
      toast({
        title: 'Error',
        description: 'Failed to update task. Please try again.',
        variant: 'destructive',
      });
      // Refetch tasks to revert optimistic updates if the mutation failed
      queryClient.invalidateQueries({ queryKey: ['tasks'] });
    }
  });

  // Handler called when the completion button is clicked
  const handleToggleCompletion = async (taskId: string, completed: boolean) => {
    try {
      // Find the specific task from the current list in state/cache
      const task = tasks.find(t => t.id === taskId);
      if (!task) {
        console.error("Task not found for toggle:", taskId);
        return; // Should not happen normally
      }

      const dayOfWeek = getCurrentDayOfWeek(); // Use imported utility function

      // Get current usage data from the task or initialize it if it doesn't exist
      const currentUsage = task.usage_data ? [...task.usage_data] : Array(7).fill(0);

      // --- **FIX APPLIED HERE** ---
      const maxCompletions = task.frequency_count || 1; // Get max completions from the task object

      // Prevent triggering mutation if max completions already reached (local check)
      if (currentUsage[dayOfWeek] >= maxCompletions && completed) {
          toast({
              title: 'Maximum completions reached',
              description: 'You have already completed this task the maximum number of times today.',
              variant: 'default',
          });
          return;
      }

      // Optimistically update local usage data *before* calling the mutation
      // This makes the UI feel more responsive
      const optimisticUsage = [...currentUsage];
        optimisticUsage[dayOfWeek] = completed ? Math.min(optimisticUsage[dayOfWeek] + 1, maxCompletions) : Math.max(optimisticUsage[dayOfWeek] - 1, 0);

      //Update supabase with optimisticUsage
      const { data: updatedTask, error: updateError } = await supabase
          .from('tasks')
          .update({ usage_data: optimisticUsage })
          .eq('id', taskId)
          .select()
          .single();

          if (updateError) {
              console.error('Error updating task completion:', updateError);
              toast({
                  title: 'Error',
                  description: 'Failed to update task. Please try again.',
                  variant: 'destructive',
              });
          } else {
            // Invalidate tasks query to refetch the updated list
            queryClient.invalidateQueries({ queryKey: ['tasks'] });
>>>>>>> 74e987ba

            toast({
              title: 'Success',
              description: 'Task updated successfully!',
            });
          }

    } catch (error) {
        console.error("Error toggling task completion:", error);
        toast({
            title: 'Error',
            description: 'Failed to update task. Please try again.',
            variant: 'destructive',
        });
    }
  };

  // Render the main content of the Tasks page
  return (
    <div className="p-4 pt-6">
      <TasksHeader />

      {isLoading ? (
        <div className="text-white">Loading tasks...</div>
      ) : tasks.length === 0 ? (
        <div className="text-center py-10">
          <p className="text-light-navy mb-4">No tasks found. Create your first task to get started!</p>
        </div>
      ) : (
        // Render the list of tasks
        <div className="space-y-4">
          {tasks.map(task => {
            // Get usage data for the specific task, defaulting if necessary
            const usageDataForTask = task.usage_data || Array(7).fill(0);
            const currentDayOfWeek = getCurrentDayOfWeek();
            const currentCompletions = usageDataForTask[currentDayOfWeek] || 0;

            return (
              <TaskCard
                key={task.id}
                title={task.title}
                description={task.description}
                points={task.points}
                completed={task.completed} // Pass the confirmed completed status
                backgroundImage={task.background_image_url}
                backgroundOpacity={task.background_opacity}
                focalPointX={task.focal_point_x}
                focalPointY={task.focal_point_y}
                frequency={task.frequency}
                frequency_count={task.frequency_count}
                usage_data={usageDataForTask} // Pass potentially updated local usage data
                icon_url={task.icon_url}
                icon_name={task.icon_name}
                priority={task.priority}
                highlight_effect={task.highlight_effect}
                title_color={task.title_color}
                subtext_color={task.subtext_color}
                calendar_color={task.calendar_color}
                icon_color={task.icon_color}
                onEdit={() => handleEditTask(task)}
                // Pass the handler function to the TaskCard
                onToggleCompletion={(completed) => handleToggleCompletion(task.id, completed)}
                backgroundImages={task.background_images}
                sharedImageIndex={globalCarouselIndex}
              />
            );
          })}
        </div>
      )}

      {/* Task Editor Modal */}
      <TaskEditor
        isOpen={isEditorOpen}
        onClose={() => {
          setIsEditorOpen(false);
          setCurrentTask(null); // Clear current task when closing
        }}
        taskData={currentTask || undefined} // Pass task data if editing
        onSave={handleSaveTask}
        onDelete={handleDeleteTask}
      />
    </div>
  );
};

// Main Tasks component wrapping the content with providers and layout
const Tasks: React.FC = () => {
  const [isEditorOpen, setIsEditorOpen] = useState(false);

  // Handler passed to AppLayout to trigger opening the editor for a new task
  const handleNewTask = () => {
    console.log("Parent component triggering new task");
    setIsEditorOpen(true);
  };

  return (
    <AppLayout onAddNewItem={handleNewTask}>
      <TaskCarouselProvider> {/* Provides carousel context */}
        <RewardsProvider> {/* Provides rewards context */}
          <TasksContent
            isEditorOpen={isEditorOpen}
            setIsEditorOpen={setIsEditorOpen}
          />
        </RewardsProvider>
      </TaskCarouselProvider>
    </AppLayout>
  );
};

export default Tasks;<|MERGE_RESOLUTION|>--- conflicted
+++ resolved
@@ -83,41 +83,6 @@
       }, timeUntilMidnight);
     };
 
-<<<<<<< HEAD
-    // Mutation for toggling task completion status
-    const toggleCompletionMutation = useMutation({
-        mutationFn: ({ taskId, completed }: { taskId: string; completed: boolean }) =>
-            updateTaskCompletion(taskId, completed),
-        onMutate: async ({ taskId, completed }) => {
-            // Cancel any outgoing tasks queries, so they don't overwrite the optimistic update
-            await queryClient.cancelQueries({ queryKey: ['tasks'] });
-
-            // Snapshot the previous value
-            const previousTasks = queryClient.getQueryData<Task[]>(['tasks']);
-
-             // Get the current day of the week
-            const dayOfWeek = getCurrentDayOfWeek();
-
-            // Optimistically update to the new value
-            queryClient.setQueryData<Task[]>(['tasks'], (old) =>
-                old?.map((task) => {
-                    if (task.id === taskId) {
-                        // Get the current usage data for the task
-                        const currentUsage = task.usage_data ? [...task.usage_data] : Array(7).fill(0);
-
-                         // Get max completions from the task object
-                        const maxCompletions = task.frequency_count || 1;
-
-                        // Update the usage data for the current day of the week
-                        const optimisticUsage = [...currentUsage];
-                        optimisticUsage[dayOfWeek] = completed ? Math.min(optimisticUsage[dayOfWeek] + 1, maxCompletions) : Math.max(optimisticUsage[dayOfWeek] - 1, 0);
-
-                        return { ...task, completed: completed, usage_data: optimisticUsage };
-                    }
-                    return task;
-                }) ?? []
-            );
-=======
     const timeoutId = scheduleMidnightCheck();
 
     // Cleanup timeout on component unmount
@@ -301,7 +266,6 @@
           } else {
             // Invalidate tasks query to refetch the updated list
             queryClient.invalidateQueries({ queryKey: ['tasks'] });
->>>>>>> 74e987ba
 
             toast({
               title: 'Success',
