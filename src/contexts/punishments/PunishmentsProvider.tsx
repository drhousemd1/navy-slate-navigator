--- conflicted
+++ resolved
@@ -1,10 +1,6 @@
-
 import React, { createContext, useContext, useEffect, useState } from 'react';
 import { PunishmentsContextType } from './types';
-<<<<<<< HEAD
-=======
-import { usePunishmentOperations } from './usePunishmentOperations';
->>>>>>> 92ad10ad
+
 
 const PunishmentsContext = createContext<PunishmentsContextType | undefined>(undefined);
 
@@ -17,10 +13,6 @@
   const [loading, setLoading] = useState(true);
   const [error, setError] = useState<Error | null>(null);
   const [globalCarouselTimer, setGlobalCarouselTimer] = useState(DEFAULT_CAROUSEL_TIMER);
-<<<<<<< HEAD
-=======
-  const operations = usePunishmentOperations();
->>>>>>> 92ad10ad
   
   // Placeholder state to deduct points - this does nothing yet!
   const [totalPointsDeducted, setTotalPointsDeducted] = useState(0);
